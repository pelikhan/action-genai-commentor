import { classify } from "./src/classify.mts";
import { csharpOps } from "./src/csharp.mts";
import type { EntityKind, LanguageOps } from "./src/langops.mts";
import { pythonOps } from "./src/python.mts";
import { typescriptOps } from "./src/typescript.mts";

script({
  title: "Generate code comments using AST insertion",
  description: `Generates and updates code comments using an AST/LLM hybrid approach.
It uses ast-grep to look for undocumented and documented functions, classes, interfaces, and other
entities in the codebase, then uses a combination of LLM, and LLM-as-a-judge to generate and validate
the documentation.
You should pretify your code before and after running this script to normalize the formatting.
`,
  accept: ".ts,.mts,.tsx,.mtsx,.cts,.py,*.cs",
  files: "**/*.{ts,mts,tsx,mtsx,cts,py,cs}",
  branding: {
    color: "yellow",
    icon: "filter",
  },
  parameters: {
    model: {
      type: "string",
      description: "The LLM model to use for generation.",
    },
    instructions: {
      type: "string",
      description: `Additional prompting instructions for the LLM.`,
    },
    dryRun: {
      type: "boolean",
      default: false,
      description: "If true, the script will not modify files.",
    },
    mock: {
      type: "boolean",
      default: false,
      description: "If true, the script will mock LLM results.",
    },
    judge: {
      type: "boolean",
      default: false,
      description: "If true, the script will judge the generated docs.",
    },
    updateExisting: {
      type: "boolean",
      default: false,
      description: "Update existing docs.",
    },
    maxEdits: {
      type: "integer",
      description: "Maximum number of new or updated comments total.",
      default: 50,
    },
    kinds: {
      type: "string",
      description: `The kinds of entities to target for documentation generation.
      This is a comma-separated list of entity types, e.g. "module,type,function,property,variable".
      If not specified, all entities will be targeted.
      Valid values: module,type,function,property,variable`,
      default: "module,type,function,property",
    },
    exportsOnly: {
      type: "boolean",
      description: `If true, only generate docs for exported entities.`,
      default: false,
    },
    maxContext: {
      type: "integer",
      description: "Maximum number of tokens to build content of requests.",
      default: 6000,
    },
  },
});
const { output, dbg, vars } = env;
const cache = true;

let { files } = env;
const {
  model = "large",
  dryRun,
  mock,
  addMissing = true,
  updateExisting,
  maxEdits,
  instructions,
  maxContext,
  kinds,
  exportsOnly,
  judge,
} = vars;
const applyEdits = !dryRun;

dbg({
  files: files.map((f) => f.filename),
  model,
  dryRun,
  mock,
  applyEdits,
  addMissing,
  updateExisting,
  maxEdits,
  instructions,
  maxContext,
  kinds,
  exportsOnly,
  judge,
});

if (!addMissing && !updateExisting)
  cancel(`not generating or updating docs, exiting...`);
if (!files.length) cancel(`no files to process, exiting...`);

const entityKinds: EntityKind[] = kinds
  .split(",")
  .map((e: string) => e.trim())
  .filter((e: string) => e);

dbg(`entityKinds: %o`, entityKinds);

// launch ast-grep instance
const sg = await host.astGrep();

// collect tokens, generation stats for final report
type FileStats = {
  filename: string;
  kind: "new" | "update";
  gen: number; // generation cost
  genCost: number; // generation cost
  judge: number; // judge cost
  judgeCost: number; // judge cost
  generated: number; // # generated docs
  updated: number; // # updated docs
  nits: number; // nits found, only for new docs
  refused: number; // refused generation
};
const stats: FileStats[] = [];

// process each file serially
let totalUpdates = 0; // Track total new or updated comments
function shouldStop() {
  return totalUpdates >= maxEdits;
}

function onUpdate() {
  totalUpdates++;
  dbg(`total updates: %d`, totalUpdates);
}

function getLanguageOps(language: SgLang): LanguageOps {
  if (language === "python") {
    return pythonOps;
  } else if (language === "typescript") {
    return typescriptOps;
  } else if (language === "csharp") {
    return csharpOps;
  } else {
    cancel(`unsupported language: ${language}`);
  }
}

for (const file of files) {
  if (shouldStop()) {
    dbg(`reached max updates, stopping.`);
    break;
  }
  console.debug(file.filename);

  // generate updated docs
  if (updateExisting) {
    stats.push({
      filename: file.filename,
      kind: "update",
      gen: 0,
      genCost: 0,
      judge: 0,
      judgeCost: 0,
      generated: 0,
      updated: 0,
      nits: 0,
      refused: 0,
    });
    await updateDocs(file, stats.at(-1));
  }

  // generate missing docs
  if (addMissing) {
    stats.push({
      filename: file.filename,
      kind: "new",
      gen: 0,
      genCost: 0,
      judge: 0,
      judgeCost: 0,
      generated: 0,
      updated: 0,
      nits: 0,
      refused: 0,
    });
    await addMissingDocs(file, stats.at(-1));
  }
}

if (stats.length) {
  // filter out rows with no edits or generation
  const table = stats
    .filter((row) =>
<<<<<<< HEAD
      Object.values(row).some((d) => typeof d === "number" && d > 0)
=======
      Object.values(row).some((d) => typeof d === "number" && d > 0),
>>>>>>> 294a9c30
    )
    // Format the numbers
    .map((row) => ({
      ...row,
      gen: row.gen.toFixed(2),
      genCost: row.genCost.toFixed(2),
      judge: row.judge.toFixed(2),
      judgeCost: row.judgeCost.toFixed(2),
      generated: row.generated.toFixed(0),
      updated: row.updated.toFixed(0),
      nits: row.nits?.toFixed(0) || "N/A",
      refused: row.refused.toFixed(0),
    }));

  output.table(table);
}

async function addMissingDocs(file: WorkspaceFile, fileStats: FileStats) {
  const language = getLanguage(file);
  const langOps = getLanguageOps(language);
  const rule = langOps.getCommentableNodesMatcher(
    entityKinds,
    false,
    exportsOnly
  );
  dbg(`searching for missing docs in %s`, file.filename);
  const { matches } = await sg.search(language, file.filename, { rule }, { });
  dbg(`found ${matches.length} missing docs`);

  // build a changeset to accumate edits
  const edits = sg.changeset();

  // for each match, generate a docstring for declarations not documented
  for (const match of matches) {
    if (shouldStop()) break;
    // Find the child node that is the declaration
    let { declNode, declKind } = getDeclNodeAndKind(match);
    const declText = declNode ? declNode.text() : match.text();
    const res = mock
      ? { error: null, text: "GENDOC", usage: undefined }
      : await runPrompt(
          (_) => {
            const fileRef = _.def("FILE", match.getRoot().root().text(), {
              flex: 1,
            });
            const declRef = _.def("DECLARATION", declText, { flex: 10 });
            langOps
              .addGenerateDocPrompt(_, declKind, declRef, fileRef)
              .role("system");
            if (instructions) _.$`${instructions}`.role("system");
          },
          {
            model,
            responseType: "text",
            flexTokens: maxContext,
            label: declText.slice(0, 20) + "...",
            cache,
          },
        );
    fileStats.gen += res.usage?.total || 0;
    fileStats.genCost += res.usage?.cost || 0;
    if (res.error) {
      output.warn(res.error.message);
      continue;
    }

    const nodeToAdjust0 = langOps.getCommentInsertionNode(match);
    dbg(`node to adjust0: %o`, nodeToAdjust0.range());
    const nodeToAdjust = getFirstNode(nodeToAdjust0);
    dbg(`node to adjust: %o`, nodeToAdjust.range());

    const docs = getIndentedCommentText(res.text.trim(), nodeToAdjust, langOps);

    // sanity check
    const judgeRes =
      mock || !judge
        ? { label: "ok", usage: undefined, answer: undefined }
        : await classify(
            (_) => {
              _.def("FUNCTION", match.text());
              _.def("DOCS", docs);
            },
            {
              ok: "The content in <DOCS> is an accurate documentation for the code in <FUNCTION>.",
              err: "The content in <DOCS> does not match with the code in <FUNCTION>.",
            },
            {
              model,
              responseType: "text",
              temperature: 0.2,
              flexTokens: maxContext,
              cache,
              systemSafety: false,
<<<<<<< HEAD
              system: [
                "system.technical",
                langOps.getLanguageSystemPromptName(),
              ],
            }
=======
              system: ["system.technical", getSystemPrompt(language)],
            },
>>>>>>> 294a9c30
          );
    fileStats.judge += judgeRes.usage?.total || 0;
    fileStats.judgeCost += judgeRes.usage?.cost || 0;
    if (judgeRes.label !== "ok") {
      fileStats.refused++;
      output.warn(judgeRes.label);
      output.fence(judgeRes.answer);
      continue;
    }
    edits.replace(nodeToAdjust, `${docs}${nodeToAdjust.text()}`);
    fileStats.generated++;
    onUpdate();
  }

  // apply all edits and write to the file
  const modifiedFiles = edits.commit();
  if (!modifiedFiles?.length) {
    dbg("no edits to apply");
    return;
  }
  if (applyEdits) {
    await workspace.writeFiles(modifiedFiles);
  }
  output.diff(file, modifiedFiles[0]);
  dbg(`updated ${file.filename} by adding ${fileStats.generated} new comments`);
}

function getFirstNode(node: SgNode) {
  // Find the first node 
  dbg(`getting first node from %o`, node.range(), node.children().length);
  while (node && node.children().length > 0) {
    node = node.children()[0];
    dbg(`next node: %o`, node.range());
  }
  return node;
}

async function updateDocs(file: WorkspaceFile, fileStats: FileStats) {
  const language = getLanguage(file);
  const langOps = getLanguageOps(language);
  const rule = langOps.getCommentableNodesMatcher(
    entityKinds,
    true,
    exportsOnly
  );
  const { matches } = await sg.search(language, file.filename, { rule }, {});
  dbg(`found ${matches.length} docs to updateExisting`);
  const edits = sg.changeset();
  // for each match, generate a docstring for functions not documented
  for (const match of matches) {
    if (shouldStop()) break;
    const docNodes = langOps.getCommentNodes(match);
    let { declNode, declKind } = getDeclNodeAndKind(match);
    const declText = declNode ? declNode.text() : match.text();

    const docsText = docNodes
      .map((n) => n.text().trim())
      .join("\n")
      .trim();

    const res = mock
      ? { error: null, text: "UPDATEDOC", usage: undefined }
      : await runPrompt(
          (_) => {
            const declRef = _.def("DECLARATION", declText, { flex: 10 });
            _.def("FILE", match.getRoot().root().text(), { flex: 1 });
            _.def("DOCSTRING", docsText, { flex: 10 });
            langOps.addUpdateDocPrompt(_, declKind, declRef).role("system");
          },
          {
            model,
            responseType: "text",
            flexTokens: maxContext,
            label: declText.slice(0, 20) + "...",
            cache,
            temperature: 0.2,
            systemSafety: false,
<<<<<<< HEAD
            system: ["system.technical", langOps.getLanguageSystemPromptName()],
          }
=======
            system: ["system.technical", getSystemPrompt(language)],
          },
>>>>>>> 294a9c30
        );
    fileStats.gen += res.usage?.total || 0;
    fileStats.genCost += res.usage?.cost || 0;
    // if generation is successful, insert the docs
    if (res.error) {
      output.warn(res.error.message);
      continue;
    }

    if (res.text.includes("/NO/")) {
      dbg(`llm says docs are up to date, skipping`);
      continue;
    }

    const newDocs = getIndentedCommentText(
      res.text.trim(),
      docNodes[0],
      langOps
    );

    // Ask LLM if change is worth it
    const judgeRes =
      mock || !judge
        ? { label: "ok", usage: undefined, answer: undefined }
        : await classify(
            (_) => {
              const declRef = _.def("DECLARATION", declText, { flex: 10 });
              _.def("ORIGINAL_DOCS", docsText);
              _.def("NEW_DOCS", newDocs);
              _.$`An LLM generated an updated docstring <NEW_DOCS> for ${declKind} ${declRef}. The original docstring is <ORIGINAL_DOCS>.`;
            },
            {
              APPLY:
                "The <NEW_DOCS> is a significant improvement to <ORIGINAL_DOCS>.",
              NIT: "The <NEW_DOCS> contains nitpicks (minor adjustments) to <ORIGINAL_DOCS>.",
            },
            {
              model,
              responseType: "text",
              temperature: 0.2,
              systemSafety: false,
              cache,
<<<<<<< HEAD
              system: [
                "system.technical",
                langOps.getLanguageSystemPromptName(),
              ],
            }
=======
              system: ["system.technical", getSystemPrompt(language)],
            },
>>>>>>> 294a9c30
          );

    fileStats.judge += judgeRes.usage?.total || 0;
    fileStats.judgeCost += judgeRes.usage?.cost || 0;
    if (judgeRes.label === "NIT") {
      output.warn("LLM suggests minor adjustments, skipping");
      fileStats.nits++;
      continue;
    }
    edits.replace(docNodes[0], newDocs.trimEnd());

    // TODO: this is not accurate for C# and other languages where docNodes.length > 1, as it leaves whitespace hanging around
    for (let i = 1; i < docNodes.length; i++) {
      edits.replace(docNodes[i], "");
    }
    fileStats.updated++;
    onUpdate();
  }

  // apply all edits and write to the file
  const modifiedFiles = edits.commit();
  if (!modifiedFiles?.length) {
    dbg("no edits to apply");
    return;
  }
  if (applyEdits) {
    await workspace.writeFiles(modifiedFiles);
  } else {
    output.diff(file, modifiedFiles[0]);
  }
  dbg(
    `updated ${file.filename} by updating ${fileStats.generated} existing comments`,
  );
}

function getIndentedCommentText(
  docs: string,
  node: SgNode,
  langOps: LanguageOps
): string {
  const range = node.range();
  dbg(`node range: %o`, range);
  const indentation = " ".repeat(range.start.column);
  dbg(`indentation: %s`, indentation);

  // TODO: Consider using a schema to restrict docs generation
  docs = langOps.getCommentText(docs);

  // normalize indentation
  docs = docs.replace(/\r?\n/g, (m) => m + indentation);

  // remove trailing newlines
  docs = docs.replace(/(\r?\n)+$/, "") + "\n" + indentation;
  dbg(`docified docs: <<<%s>>>`, docs);

  return docs;
<<<<<<< HEAD
=======
}

function getSystemPrompt(language: SgLang) {
  return language === "python" ? "system.python" : "system.typescript";
}

function getNodeToInsertDoc(language: SgLang, node: SgNode) {
  return language === "python"
    ? getNodeToInsertDocPython(node)
    : getNodeToInsertDocTypescript(node);
>>>>>>> 294a9c30
}

function getLanguage(file: WorkspaceFile): SgLang {
  return file.filename.endsWith(".py")
    ? "python"
    : file.filename.endsWith(".cs")
    ? "csharp"
    : "ts";
}

function getDeclNodeAndKind(decl: SgNode) {
  const declKind = decl.kind();
  return { declNode: decl, declKind };
}<|MERGE_RESOLUTION|>--- conflicted
+++ resolved
@@ -205,11 +205,7 @@
   // filter out rows with no edits or generation
   const table = stats
     .filter((row) =>
-<<<<<<< HEAD
-      Object.values(row).some((d) => typeof d === "number" && d > 0)
-=======
       Object.values(row).some((d) => typeof d === "number" && d > 0),
->>>>>>> 294a9c30
     )
     // Format the numbers
     .map((row) => ({
@@ -303,16 +299,11 @@
               flexTokens: maxContext,
               cache,
               systemSafety: false,
-<<<<<<< HEAD
               system: [
                 "system.technical",
                 langOps.getLanguageSystemPromptName(),
               ],
-            }
-=======
-              system: ["system.technical", getSystemPrompt(language)],
             },
->>>>>>> 294a9c30
           );
     fileStats.judge += judgeRes.usage?.total || 0;
     fileStats.judgeCost += judgeRes.usage?.cost || 0;
@@ -390,13 +381,8 @@
             cache,
             temperature: 0.2,
             systemSafety: false,
-<<<<<<< HEAD
             system: ["system.technical", langOps.getLanguageSystemPromptName()],
-          }
-=======
-            system: ["system.technical", getSystemPrompt(language)],
           },
->>>>>>> 294a9c30
         );
     fileStats.gen += res.usage?.total || 0;
     fileStats.genCost += res.usage?.cost || 0;
@@ -439,16 +425,11 @@
               temperature: 0.2,
               systemSafety: false,
               cache,
-<<<<<<< HEAD
               system: [
                 "system.technical",
                 langOps.getLanguageSystemPromptName(),
               ],
-            }
-=======
-              system: ["system.technical", getSystemPrompt(language)],
             },
->>>>>>> 294a9c30
           );
 
     fileStats.judge += judgeRes.usage?.total || 0;
@@ -505,19 +486,6 @@
   dbg(`docified docs: <<<%s>>>`, docs);
 
   return docs;
-<<<<<<< HEAD
-=======
-}
-
-function getSystemPrompt(language: SgLang) {
-  return language === "python" ? "system.python" : "system.typescript";
-}
-
-function getNodeToInsertDoc(language: SgLang, node: SgNode) {
-  return language === "python"
-    ? getNodeToInsertDocPython(node)
-    : getNodeToInsertDocTypescript(node);
->>>>>>> 294a9c30
 }
 
 function getLanguage(file: WorkspaceFile): SgLang {
